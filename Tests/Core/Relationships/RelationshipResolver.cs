--- conflicted
+++ resolved
@@ -66,35 +66,8 @@
         }
 
         [Test]
-<<<<<<< HEAD
-        [Category("Version")]
-=======
-        public void RemoveModsFromInstalledList_RemovedModsDoNotConflict()
-        {
-            var list = new List<string>();
-            var mod_a = generator.GeneratorRandomModule();
-            var mod_b = generator.GeneratorRandomModule(conflicts: new List<RelationshipDescriptor>
-            {
-                new RelationshipDescriptor {name=mod_a.identifier}
-            });
-
-            list.Add(mod_a.identifier);
-            list.Add(mod_b.identifier);
-            AddToRegistry(mod_a, mod_b);
-            registry.RegisterModule(mod_a,new string[]{},null);
-
-
-            var resolver = new RelationshipResolver(options, registry, null);
-            resolver.RemoveModsFromInstalledList(new[] {mod_a});
-            resolver.AddModulesToInstall(new[] { mod_b} );
-            Assert.IsTrue(resolver.IsConsistent);
-
-        }
-
-        [Test]
-        [Category("Version")]
-        [Explicit("Versions relationships not implemented")]
->>>>>>> 7bc42b54
+        [Category("Version")]
+
         public void Constructor_WithConflictingModulesVersion_Throws()
         {
             var list = new List<string>();
@@ -760,11 +733,8 @@
 
             var relationship_resolver = new RelationshipResolver(list, options, registry, null);
             var reason = relationship_resolver.ReasonFor(mod);
-<<<<<<< HEAD
-            Assert.That(reason,Is.AssignableTo<Relationship.UserRequested>());
-=======
+
             Assert.That(reason, Is.AssignableTo<SelectionReason.UserRequested>());
->>>>>>> 7bc42b54
         }
 
         [Test]
@@ -779,13 +749,9 @@
             options.with_all_suggests = true;
             var relationship_resolver = new RelationshipResolver(list, options, registry, null);
             var reason = relationship_resolver.ReasonFor(sugested);
-<<<<<<< HEAD
-            Assert.That(reason, Is.AssignableTo<Relationship.Suggested>());
-            Assert.That(reason.Parent,Is.EqualTo(mod));
-=======
+
             Assert.That(reason, Is.AssignableTo<SelectionReason.Suggested>());
             Assert.That(reason.Parent, Is.EqualTo(mod));
->>>>>>> 7bc42b54
         }
 
         [Test]
