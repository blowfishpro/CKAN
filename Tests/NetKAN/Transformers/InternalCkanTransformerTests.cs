<<<<<<< HEAD
﻿using System;
using CKAN.NetKAN.Model;
using CKAN.NetKAN.Services;
using CKAN.NetKAN.Transformers;
using Moq;
using Newtonsoft.Json.Linq;
using NUnit.Framework;

namespace Tests.NetKAN.Transformers
{
    [TestFixture]
    public sealed class InternalCkanTransformerTests
    {
        [Test]
        public void AddsMiddingProperties()
        {
            // Arrange
            const string filePath = "/DoesNotExist.zip";

            var internalCkan = new JObject();
            internalCkan["spec_version"] = 1;
            internalCkan["foo"] = "bar";

            var mHttp = new Mock<IHttpService>();
            var mModuleService = new Mock<IModuleService>();

            mHttp.Setup(i => i.DownloadPackage(It.IsAny<Uri>(), It.IsAny<string>()))
                .Returns(filePath);

            mModuleService.Setup(i => i.GetInternalCkan(filePath))
                .Returns(internalCkan);

            var sut = new InternalCkanTransformer(mHttp.Object, mModuleService.Object);

            var json = new JObject();
            json["spec_version"] = 1;
            json["download"] = "https://awesomemod.example/AwesomeMod.zip";

            // Act
            var result = sut.Transform(new Metadata(json));
            var transformedJson = result.Json();

            // Assert
            Assert.That((string)transformedJson["foo"], Is.EqualTo("bar"),
                "InternalCkanTransformer should add properties from the internal ckan that don't exist on the original."
            );
        }

        [Test]
        public void DoesNotOverrideExistingProperties()
        {
            // Arrange
            const string filePath = "/DoesNotExist.zip";

            var internalCkan = new JObject();
            internalCkan["spec_version"] = 1;
            internalCkan["foo"] = "bar";

            var mHttp = new Mock<IHttpService>();
            var mModuleService = new Mock<IModuleService>();

            mHttp.Setup(i => i.DownloadPackage(It.IsAny<Uri>(), It.IsAny<string>()))
                .Returns(filePath);

            mModuleService.Setup(i => i.GetInternalCkan(filePath))
                .Returns(internalCkan);

            var sut = new InternalCkanTransformer(mHttp.Object, mModuleService.Object);

            var json = new JObject();
            json["spec_version"] = 1;
            json["foo"] = "baz";
            json["download"] = "https://awesomemod.example/AwesomeMod.zip";

            // Act
            var result = sut.Transform(new Metadata(json));
            var transformedJson = result.Json();

            // Assert
            Assert.That((string)transformedJson["foo"], Is.EqualTo("baz"),
                "InternalCkanTransformer should not override existing properties."
            );
        }

        [TestCase("v1.2", "v1.4", "v1.4")]
        [TestCase("v1.4", "v1.2", "v1.4")]
        public void HigherOfTwoSpecVersionsIsChosen(
            string specVersion, string internalSpecVersion, string expectedSpecVersion
        )
        {
            // Arrange
            const string filePath = "/DoesNotExist.zip";

            var internalCkan = new JObject();
            internalCkan["spec_version"] = internalSpecVersion;

            var mHttp = new Mock<IHttpService>();
            var mModuleService = new Mock<IModuleService>();

            mHttp.Setup(i => i.DownloadPackage(It.IsAny<Uri>(), It.IsAny<string>()))
                .Returns(filePath);

            mModuleService.Setup(i => i.GetInternalCkan(filePath))
                .Returns(internalCkan);

            var sut = new InternalCkanTransformer(mHttp.Object, mModuleService.Object);

            var json = new JObject();
            json["spec_version"] = specVersion;
            json["download"] = "https://awesomemod.example/AwesomeMod.zip";

            // Act
            var result = sut.Transform(new Metadata(json));
            var transformedJson = result.Json();

            // Assert
            Assert.That((string)transformedJson["spec_version"], Is.EqualTo(expectedSpecVersion),
                "InternalCkanTransformer should use the higher of the two spec_versions."
            );
        }
    }
}
=======
﻿using System;
using CKAN.NetKAN.Model;
using CKAN.NetKAN.Services;
using CKAN.NetKAN.Transformers;
using Moq;
using Newtonsoft.Json.Linq;
using NUnit.Framework;

namespace Tests.NetKAN.Transformers
{
    [TestFixture]
    public sealed class InternalCkanTransformerTests
    {
        [Test]
        public void AddsMiddingProperties()
        {
            // Arrange
            const string filePath = "/DoesNotExist.zip";

            var internalCkan = new JObject();
            internalCkan["spec_version"] = 1;
            internalCkan["foo"] = "bar";

            var mHttp = new Mock<IHttpService>();
            var mModuleService = new Mock<IModuleService>();

            mHttp.Setup(i => i.DownloadPackage(It.IsAny<Uri>(), It.IsAny<string>(), It.IsAny<DateTime?>()))
                .Returns(filePath);

            mModuleService.Setup(i => i.GetInternalCkan(filePath))
                .Returns(internalCkan);

            var sut = new InternalCkanTransformer(mHttp.Object, mModuleService.Object);

            var json = new JObject();
            json["spec_version"] = 1;
            json["download"] = "https://awesomemod.example/AwesomeMod.zip";

            // Act
            var result = sut.Transform(new Metadata(json));
            var transformedJson = result.Json();

            // Assert
            Assert.That((string)transformedJson["foo"], Is.EqualTo("bar"),
                "InternalCkanTransformer should add properties from the internal ckan that don't exist on the original."
            );
        }

        [Test]
        public void DoesNotOverrideExistingProperties()
        {
            // Arrange
            const string filePath = "/DoesNotExist.zip";

            var internalCkan = new JObject();
            internalCkan["spec_version"] = 1;
            internalCkan["foo"] = "bar";

            var mHttp = new Mock<IHttpService>();
            var mModuleService = new Mock<IModuleService>();

            mHttp.Setup(i => i.DownloadPackage(It.IsAny<Uri>(), It.IsAny<string>(), It.IsAny<DateTime?>()))
                .Returns(filePath);

            mModuleService.Setup(i => i.GetInternalCkan(filePath))
                .Returns(internalCkan);

            var sut = new InternalCkanTransformer(mHttp.Object, mModuleService.Object);

            var json = new JObject();
            json["spec_version"] = 1;
            json["foo"] = "baz";
            json["download"] = "https://awesomemod.example/AwesomeMod.zip";

            // Act
            var result = sut.Transform(new Metadata(json));
            var transformedJson = result.Json();

            // Assert
            Assert.That((string)transformedJson["foo"], Is.EqualTo("baz"),
                "InternalCkanTransformer should not override existing properties."
            );
        }

        [TestCase("v1.2", "v1.4", "v1.4")]
        [TestCase("v1.4", "v1.2", "v1.4")]
        public void HigherOfTwoSpecVersionsIsChosen(
            string specVersion, string internalSpecVersion, string expectedSpecVersion
        )
        {
            // Arrange
            const string filePath = "/DoesNotExist.zip";

            var internalCkan = new JObject();
            internalCkan["spec_version"] = internalSpecVersion;

            var mHttp = new Mock<IHttpService>();
            var mModuleService = new Mock<IModuleService>();

            mHttp.Setup(i => i.DownloadPackage(It.IsAny<Uri>(), It.IsAny<string>(), It.IsAny<DateTime?>()))
                .Returns(filePath);

            mModuleService.Setup(i => i.GetInternalCkan(filePath))
                .Returns(internalCkan);

            var sut = new InternalCkanTransformer(mHttp.Object, mModuleService.Object);

            var json = new JObject();
            json["spec_version"] = specVersion;
            json["download"] = "https://awesomemod.example/AwesomeMod.zip";

            // Act
            var result = sut.Transform(new Metadata(json));
            var transformedJson = result.Json();

            // Assert
            Assert.That((string)transformedJson["spec_version"], Is.EqualTo(expectedSpecVersion),
                "InternalCkanTransformer should use the higher of the two spec_versions."
            );
        }
    }
}
>>>>>>> d12ea9d9
<|MERGE_RESOLUTION|>--- conflicted
+++ resolved
@@ -1,127 +1,3 @@
-<<<<<<< HEAD
-﻿using System;
-using CKAN.NetKAN.Model;
-using CKAN.NetKAN.Services;
-using CKAN.NetKAN.Transformers;
-using Moq;
-using Newtonsoft.Json.Linq;
-using NUnit.Framework;
-
-namespace Tests.NetKAN.Transformers
-{
-    [TestFixture]
-    public sealed class InternalCkanTransformerTests
-    {
-        [Test]
-        public void AddsMiddingProperties()
-        {
-            // Arrange
-            const string filePath = "/DoesNotExist.zip";
-
-            var internalCkan = new JObject();
-            internalCkan["spec_version"] = 1;
-            internalCkan["foo"] = "bar";
-
-            var mHttp = new Mock<IHttpService>();
-            var mModuleService = new Mock<IModuleService>();
-
-            mHttp.Setup(i => i.DownloadPackage(It.IsAny<Uri>(), It.IsAny<string>()))
-                .Returns(filePath);
-
-            mModuleService.Setup(i => i.GetInternalCkan(filePath))
-                .Returns(internalCkan);
-
-            var sut = new InternalCkanTransformer(mHttp.Object, mModuleService.Object);
-
-            var json = new JObject();
-            json["spec_version"] = 1;
-            json["download"] = "https://awesomemod.example/AwesomeMod.zip";
-
-            // Act
-            var result = sut.Transform(new Metadata(json));
-            var transformedJson = result.Json();
-
-            // Assert
-            Assert.That((string)transformedJson["foo"], Is.EqualTo("bar"),
-                "InternalCkanTransformer should add properties from the internal ckan that don't exist on the original."
-            );
-        }
-
-        [Test]
-        public void DoesNotOverrideExistingProperties()
-        {
-            // Arrange
-            const string filePath = "/DoesNotExist.zip";
-
-            var internalCkan = new JObject();
-            internalCkan["spec_version"] = 1;
-            internalCkan["foo"] = "bar";
-
-            var mHttp = new Mock<IHttpService>();
-            var mModuleService = new Mock<IModuleService>();
-
-            mHttp.Setup(i => i.DownloadPackage(It.IsAny<Uri>(), It.IsAny<string>()))
-                .Returns(filePath);
-
-            mModuleService.Setup(i => i.GetInternalCkan(filePath))
-                .Returns(internalCkan);
-
-            var sut = new InternalCkanTransformer(mHttp.Object, mModuleService.Object);
-
-            var json = new JObject();
-            json["spec_version"] = 1;
-            json["foo"] = "baz";
-            json["download"] = "https://awesomemod.example/AwesomeMod.zip";
-
-            // Act
-            var result = sut.Transform(new Metadata(json));
-            var transformedJson = result.Json();
-
-            // Assert
-            Assert.That((string)transformedJson["foo"], Is.EqualTo("baz"),
-                "InternalCkanTransformer should not override existing properties."
-            );
-        }
-
-        [TestCase("v1.2", "v1.4", "v1.4")]
-        [TestCase("v1.4", "v1.2", "v1.4")]
-        public void HigherOfTwoSpecVersionsIsChosen(
-            string specVersion, string internalSpecVersion, string expectedSpecVersion
-        )
-        {
-            // Arrange
-            const string filePath = "/DoesNotExist.zip";
-
-            var internalCkan = new JObject();
-            internalCkan["spec_version"] = internalSpecVersion;
-
-            var mHttp = new Mock<IHttpService>();
-            var mModuleService = new Mock<IModuleService>();
-
-            mHttp.Setup(i => i.DownloadPackage(It.IsAny<Uri>(), It.IsAny<string>()))
-                .Returns(filePath);
-
-            mModuleService.Setup(i => i.GetInternalCkan(filePath))
-                .Returns(internalCkan);
-
-            var sut = new InternalCkanTransformer(mHttp.Object, mModuleService.Object);
-
-            var json = new JObject();
-            json["spec_version"] = specVersion;
-            json["download"] = "https://awesomemod.example/AwesomeMod.zip";
-
-            // Act
-            var result = sut.Transform(new Metadata(json));
-            var transformedJson = result.Json();
-
-            // Assert
-            Assert.That((string)transformedJson["spec_version"], Is.EqualTo(expectedSpecVersion),
-                "InternalCkanTransformer should use the higher of the two spec_versions."
-            );
-        }
-    }
-}
-=======
 ﻿using System;
 using CKAN.NetKAN.Model;
 using CKAN.NetKAN.Services;
@@ -243,5 +119,4 @@
             );
         }
     }
-}
->>>>>>> d12ea9d9
+}