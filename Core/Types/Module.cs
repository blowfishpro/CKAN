--- conflicted
+++ resolved
@@ -12,17 +12,11 @@
 {
     public class RelationshipDescriptor
     {
-<<<<<<< HEAD
-        public string max_version;
-        public string min_version;
-        //Why is the identifier called name? 
-=======
         [JsonProperty(NullValueHandling = NullValueHandling.Ignore)]
         public Version max_version;
         [JsonProperty(NullValueHandling = NullValueHandling.Ignore)]
         public Version min_version;
         //Why is the identifier called name?
->>>>>>> c41ef62e
         public /* required */ string name;
         [JsonProperty(NullValueHandling = NullValueHandling.Ignore)]
         public Version version;
@@ -231,11 +225,7 @@
 
             if (license == null)
             {
-<<<<<<< HEAD
-                license = new License("unknown");
-=======
                 license = new List<License> {new License ("unknown")};
->>>>>>> c41ef62e
             }
 
             if (@abstract == null)
