using System;
using System.Collections.Generic;
using System.IO;
using System.Linq;
using System.Runtime.Serialization;
using System.Text.RegularExpressions;
using System.Transactions;
using CKAN.Versioning;
using log4net;
using Newtonsoft.Json;

namespace CKAN
{
    /// <summary>
    /// This is the CKAN registry. All the modules that we know about or have installed
    /// are contained in here.
    /// </summary>

    // TODO: It would be *great* for the registry to have a 'dirty' bit, that records if
    // anything has changed. But that would involve catching access to a lot of the data
    // structures we pass back, and we're not doing that yet.

    public class Registry : IEnlistmentNotification, IRegistryQuerier
    {
        [JsonIgnore] private const int LATEST_REGISTRY_VERSION = 3;
        [JsonIgnore] private static readonly ILog log = LogManager.GetLogger(typeof (Registry));

        [JsonProperty] private int registry_version;

        [JsonProperty("sorted_repositories")]
        private SortedDictionary<string, Repository> repositories; // name => Repository

        // TODO: These may be good as custom types, especially those which process
        // paths (and flip from absolute to relative, and vice-versa).
        [JsonProperty] internal Dictionary<string, AvailableModule> available_modules;
        [JsonProperty] private Dictionary<string, string> installed_dlls; // name => path
        [JsonProperty] private Dictionary<string, InstalledModule> installed_modules;
        [JsonProperty] private Dictionary<string, string> installed_files; // filename => module

        /// <summary>
        /// A map between module identifiers and versions for official DLC that are installed.
        /// </summary>
        /// <remarks>
        /// This shouldn't have a <see cref="JsonPropertyAttribute"/> as detection at runtime should be fast.
        /// </remarks>
        private readonly Dictionary<string, UnmanagedModuleVersion> _installedDlcModules =
            new Dictionary<string, UnmanagedModuleVersion>();

        [JsonIgnore] private string transaction_backup;

        /// <summary>
        /// Returns all the activated registries, sorted by priority and name
        /// </summary>
        [JsonIgnore] public SortedDictionary<string, Repository> Repositories
        {
            get { return this.repositories; }

            // TODO writable only so it can be initialized, better ideas welcome
            set { this.repositories = value; }
        }

        /// <summary>
        /// Returns all the installed modules
        /// </summary>
        [JsonIgnore] public IEnumerable<InstalledModule> InstalledModules
        {
            get { return installed_modules.Values; }
        }

        /// <summary>
        /// Returns the names of installed DLLs.
        /// </summary>
        [JsonIgnore] public IEnumerable<string> InstalledDlls
        {
            get { return installed_dlls.Keys; }
        }

        [JsonIgnore] public IDictionary<string, UnmanagedModuleVersion> InstalledDlc
        {
            get { return _installedDlcModules; }
        }

        #region Registry Upgrades

        [OnDeserialized]
        private void DeSerialisationFixes(StreamingContext context)
        {
            // Our context is our KSP install.
            KSP ksp = (KSP) context.Context;


            // Older registries didn't have the installed_files list, so we create one
            // if absent.

            if (installed_files == null)
            {
                log.Warn("Older registry format detected, adding installed files manifest...");
                ReindexInstalled();
            }

            // If we have no registry version at all, then we're from the pre-release period.
            // We would check for a null here, but ints *can't* be null.
            if (registry_version == 0)
            {
                log.Warn("Older registry format detected, normalising paths...");

                var normalised_installed_files = new Dictionary<string,string>();

                foreach (KeyValuePair<string,string> tuple in installed_files)
                {
                    string path = KSPPathUtils.NormalizePath(tuple.Key);

                    if (Path.IsPathRooted(path))
                    {
                        path = ksp.ToRelativeGameDir(path);
                        normalised_installed_files[path] = tuple.Value;
                    }
                    else
                    {
                        // Already relative.
                        normalised_installed_files[path] = tuple.Value;
                    }
                }

                installed_files = normalised_installed_files;

                // Now update all our module file manifests.

                foreach (InstalledModule module in installed_modules.Values)
                {
                    module.Renormalise(ksp);
                }

                // Our installed dlls have contained relative paths since forever,
                // and the next `ckan scan` will fix them anyway. (We can't scan here,
                // because that needs a registry, and we chicken-egg.)

                log.Warn("Registry upgrade complete");
            }

            // Fix control lock, which previously was indexed with an invalid identifier.
            if (registry_version < 2)
            {
                InstalledModule control_lock_entry;
                const string old_ident = "001ControlLock";
                const string new_ident = "ControlLock";

                if (installed_modules.TryGetValue("001ControlLock", out control_lock_entry))
                {
                    if (ksp == null)
                    {
                        throw new Kraken("Internal bug: No KSP instance provided on registry deserialisation");
                    }

                    log.WarnFormat("Older registry detected. Reindexing {0} as {1}. This may take a moment.", old_ident, new_ident);

                    // Remove old record.
                    installed_modules.Remove(old_ident);

                    // Extract the old module metadata
                    CkanModule control_lock_mod = control_lock_entry.Module;

                    // Change to the correct ident.
                    control_lock_mod.identifier = new_ident;

                    // Prepare to re-index.
                    var new_control_lock_installed = new InstalledModule(
                        ksp,
                        control_lock_mod,
                        control_lock_entry.Files
                    );

                    // Re-insert into registry.
                    installed_modules[new_control_lock_installed.identifier] = new_control_lock_installed;

                    // Re-index files.
                    ReindexInstalled();
                }
            }

            // If we spot a default repo with the old .zip URL, flip it to the new .tar.gz URL
            // Any other repo we leave *as-is*, even if it's the github meta-repo, as it's been
            // custom-added by our user.

            Repository default_repo;
            var oldDefaultRepo = new Uri("https://github.com/KSP-CKAN/CKAN-meta/archive/master.zip");
            if (repositories != null && repositories.TryGetValue(Repository.default_ckan_repo_name, out default_repo) && default_repo.uri == oldDefaultRepo)
            {
                log.InfoFormat("Updating default metadata URL from {0} to {1}", oldDefaultRepo, Repository.default_ckan_repo_uri);
                repositories["default"].uri = Repository.default_ckan_repo_uri;
            }

            registry_version = LATEST_REGISTRY_VERSION;
        }

        /// <summary>
        /// Rebuilds our master index of installed_files.
        /// Called on registry format updates, but safe to be triggered at any time.
        /// </summary>
        public void ReindexInstalled()
        {
            installed_files = new Dictionary<string, string>();

            foreach (InstalledModule module in installed_modules.Values)
            {
                foreach (string file in module.Files)
                {
                    // Register each file we know about as belonging to the given module.
                    installed_files[file] = module.identifier;
                }
            }
        }

        /// <summary>
        /// Do we what we can to repair/preen the registry.
        /// </summary>
        public void Repair()
        {
            ReindexInstalled();
        }

        #endregion

        #region Constructors

        public Registry(
            Dictionary<string, InstalledModule> installed_modules,
            Dictionary<string, string> installed_dlls,
            Dictionary<string, AvailableModule> available_modules,
            Dictionary<string, string> installed_files,
            SortedDictionary<string, Repository> repositories
            )
        {
            // Is there a better way of writing constructors than this? Srsly?
            this.installed_modules = installed_modules;
            this.installed_dlls = installed_dlls;
            this.available_modules = available_modules;
            this.installed_files = installed_files;
            this.repositories = repositories;
            registry_version = LATEST_REGISTRY_VERSION;
        }

        // If deserialsing, we don't want everything put back directly,
        // thus making sure our version number is preserved, letting us
        // detect registry version upgrades.
        [JsonConstructor]
        private Registry()
        {
        }

        public static Registry Empty()
        {
            return new Registry(
                new Dictionary<string, InstalledModule>(),
                new Dictionary<string, string>(),
                new Dictionary<string, AvailableModule>(),
                new Dictionary<string, string>(),
                new SortedDictionary<string, Repository>()
            );
        }

        #endregion

        #region Transaction Handling

        // We use this to record which transaction we're in.
        private string enlisted_tx;

        // This *doesn't* get called when we get enlisted in a Tx, it gets
        // called when we're about to commit a transaction. We can *probably*
        // get away with calling .Done() here and skipping the commit phase,
        // but I'm not sure if we'd get InDoubt signalling if we did that.
        public void Prepare(PreparingEnlistment preparingEnlistment)
        {
            log.Debug("Registry prepared to commit transaction");

            preparingEnlistment.Prepared();
        }

        public void InDoubt(Enlistment enlistment)
        {
            // In doubt apparently means we don't know if we've committed or not.
            // Since our TxFileMgr treats this as a rollback, so do we.
            log.Warn("Transaction involving registry in doubt.");
            Rollback(enlistment);
        }

        public void Commit(Enlistment enlistment)
        {
            // Hooray! All Tx participants have signalled they're ready.
            // So we're done, and can clear our resources.

            enlisted_tx = null;
            transaction_backup = null;

            enlistment.Done();
            log.Debug("Registry transaction committed");

            // TODO: Should we save to disk at the end of a Tx?
            // TODO: If so, we should abort if we find a save that's while a Tx is in progress?
            //
            // In either case, do we want the registry_manager to be Tx aware?
        }

        public void Rollback(Enlistment enlistment)
        {
            log.Info("Aborted transaction, rolling back in-memory registry changes.");

            // In theory, this should put everything back the way it was, overwriting whatever
            // we had previously.

            var options = new JsonSerializerSettings {ObjectCreationHandling = ObjectCreationHandling.Replace};

            JsonConvert.PopulateObject(transaction_backup, this, options);

            enlisted_tx = null;
            transaction_backup = null;

            enlistment.Done();
        }

        private void SaveState()
        {
            // Hey, you know what's a great way to back-up your own object?
            // JSON. ;)
            transaction_backup = JsonConvert.SerializeObject(this, Formatting.None);
            log.Debug("State saved");
        }

        /// <summary>
        /// "Pardon me, but I couldn't help but overhear you're in a Transaction..."
        ///
        /// Adds our registry to the current transaction. This should be called whenever we
        /// do anything which may dirty the registry.
        /// </summary>
        //
        // http://wondermark.com/1k62/
        private void SealionTransaction()
        {
            if (Transaction.Current != null)
            {
                string current_tx = Transaction.Current.TransactionInformation.LocalIdentifier;

                if (enlisted_tx == null)
                {
                    log.Debug("Pardon me, but I couldn't help overhear you're in a transaction...");
                    Transaction.Current.EnlistVolatile(this, EnlistmentOptions.None);
                    SaveState();
                    enlisted_tx = current_tx;
                }
                else if (enlisted_tx != current_tx)
                {
                    log.Error("CKAN registry does not support nested transactions.");
                    throw new TransactionalKraken("CKAN registry does not support nested transactions.");
                }

                // If we're here, it's a transaction we're already participating in,
                // so do nothing.
            }
        }

        #endregion

        public void SetAllAvailable(IEnumerable<CkanModule> newAvail)
        {
            SealionTransaction();
            // Clear current modules
            available_modules = new Dictionary<string, AvailableModule>();
            // Add the new modules
            foreach (CkanModule module in newAvail)
            {
                AddAvailable(module);
            }
        }

        /// <summary>
        /// Check whether the available_modules list is empty
        /// </summary>
        /// <returns>
        /// True if we have at least one available mod, false otherwise.
        /// </returns>
        public bool HasAnyAvailable()
        {
            return available_modules.Count > 0;
        }

        /// <summary>
        /// Mark a given module as available.
        /// </summary>
        public void AddAvailable(CkanModule module)
        {
            SealionTransaction();

            var identifier = module.identifier;
            // If we've never seen this module before, create an entry for it.
            if (!available_modules.ContainsKey(identifier))
            {
                log.DebugFormat("Adding new available module {0}", identifier);
                available_modules[identifier] = new AvailableModule(identifier);
            }

            // Now register the actual version that we have.
            // (It's okay to have multiple versions of the same mod.)

            log.DebugFormat("Available: {0} version {1}", identifier, module.version);
            available_modules[identifier].Add(module);
        }

        /// <summary>
        /// Remove the given module from the registry of available modules.
        /// Does *nothing* if the module was not present to begin with.
        /// </summary>
        public void RemoveAvailable(string identifier, ModuleVersion version)
        {
            AvailableModule availableModule;
            if (available_modules.TryGetValue(identifier, out availableModule))
            {
                SealionTransaction();
                availableModule.Remove(version);
            }
        }

        /// <summary>
        /// Removes the given module from the registry of available modules.
        /// Does *nothing* if the module was not present to begin with.</summary>
        public void RemoveAvailable(CkanModule module)
        {
            RemoveAvailable(module.identifier, module.version);
        }

        /// <summary>
        /// <see cref="IRegistryQuerier.Available"/>
        /// </summary>
        public List<CkanModule> Available(KspVersionCriteria ksp_version)
        {
            var candidates = new List<string>(available_modules.Keys);
            var compatible = new List<CkanModule>();

            // It's nice to see things in alphabetical order, so sort our keys first.
            candidates.Sort();

            //Cache
            CkanModule[] modules_for_current_version = available_modules.Values.Select(pair => pair.Latest(ksp_version)).Where(mod => mod != null).ToArray();
            // Now find what we can give our user.
            foreach (string candidate in candidates)
            {
                CkanModule available = LatestAvailable(candidate, ksp_version);

                if (available != null
                    && allDependenciesCompatible(available, ksp_version, modules_for_current_version))
                {
                    compatible.Add(available);
                }
            }
            return compatible;
        }

        /// <summary>
        /// <see cref="IRegistryQuerier.Incompatible"/>
        /// </summary>
        public List<CkanModule> Incompatible(KspVersionCriteria ksp_version)
        {
            var candidates   = new List<string>(available_modules.Keys);
            var incompatible = new List<CkanModule>();

            CkanModule[] modules_for_current_version = available_modules.Values
                .Select(pair => pair.Latest(ksp_version))
                .Where(mod => mod != null)
                .ToArray();

            // It's nice to see things in alphabetical order, so sort our keys first.
            candidates.Sort();

            // Now find what we can give our user.
            foreach (string candidate in candidates)
            {
                CkanModule available = LatestAvailable(candidate, ksp_version);

                // If a mod is available, it might still have incompatible dependencies.
                if (available == null
                    || !allDependenciesCompatible(available, ksp_version, modules_for_current_version))
                {
                    incompatible.Add(LatestAvailable(candidate, null));
                }
            }

            return incompatible;
        }

        private bool allDependenciesCompatible(CkanModule mod, KspVersionCriteria ksp_version, CkanModule[] modules_for_current_version)
        {
            // we need to check that we can get everything we depend on
            if (mod.depends != null)
            {
                foreach (RelationshipDescriptor dependency in mod.depends)
                {
                    try
                    {
                        if (!LatestAvailableWithProvides(dependency.name, ksp_version, modules_for_current_version).Any())
                        {
                            return false;
                        }
                    }
                    catch (KeyNotFoundException e)
                    {
                        log.ErrorFormat("Cannot find available version with provides for {0} in registry", dependency.name);
                        throw e;
                    }
                    catch (ModuleNotFoundKraken)
                    {
                        return false;
                    }
                }
            }
            return true;
        }

        /// <summary>
        /// <see cref = "IRegistryQuerier.LatestAvailable" />
        /// </summary>

        // TODO: Consider making this internal, because practically everything should
        // be calling LatestAvailableWithProvides()
        public CkanModule LatestAvailable(
            string module,
            KspVersionCriteria ksp_version,
            RelationshipDescriptor relationship_descriptor =null)
        {
            log.DebugFormat("Finding latest available for {0}", module);

            // TODO: Check user's stability tolerance (stable, unstable, testing, etc)

            try
            {
                return available_modules[module].Latest(ksp_version,relationship_descriptor);
            }
            catch (KeyNotFoundException)
            {
                throw new ModuleNotFoundKraken(module);
            }
        }


        public List<CkanModule> AllAvailable(string module)
        {
            log.DebugFormat("Finding all available versions for {0}", module);
            try
            {
                return available_modules[module].AllAvailable();
            }
            catch (KeyNotFoundException)
            {
                throw new ModuleNotFoundKraken(module);
            }
        }

        /// <summary>
        /// Get full JSON metadata string for a mod's available versions
        /// </summary>
        /// <param name="identifier">Name of the mod to look up</param>
        /// <returns>
        /// JSON formatted string for all the available versions of the mod
        /// </returns>
        public string GetAvailableMetadata(string identifier)
        {
            try
            {
                return available_modules[identifier].FullMetadata();
            }
            catch
            {
                return null;
            }
        }

        /// <summary>
        /// Return the latest game version compatible with the given mod.
        /// </summary>
        /// <param name="identifier">Name of mod to check</param>
        public KspVersion LatestCompatibleKSP(string identifier)
        {
            return available_modules.ContainsKey(identifier)
                ? available_modules[identifier].LatestCompatibleKSP()
                : null;
        }

        /// <summary>
        /// Find the minimum and maximum mod versions and compatible game versions
        /// for a list of modules (presumably different versions of the same mod).
        /// </summary>
        /// <param name="modVersions">The modules to inspect</param>
        /// <param name="minMod">Return parameter for the lowest  mod  version</param>
        /// <param name="maxMod">Return parameter for the highest mod  version</param>
        /// <param name="minKsp">Return parameter for the lowest  game version</param>
        /// <param name="maxKsp">Return parameter for the highest game version</param>
        public static void GetMinMaxVersions(IEnumerable<CkanModule> modVersions,
                out ModuleVersion    minMod, out ModuleVersion    maxMod,
                out KspVersion minKsp, out KspVersion maxKsp)
        {
            minMod = maxMod = null;
            minKsp = maxKsp = null;
            foreach (CkanModule rel in modVersions) {
                if (minMod == null || minMod > rel.version) {
                    minMod = rel.version;
                }
                if (maxMod == null || maxMod < rel.version) {
                    maxMod = rel.version;
                }
                KspVersion relMin = rel.EarliestCompatibleKSP();
                KspVersion relMax = rel.LatestCompatibleKSP();
                if (minKsp == null || !minKsp.IsAny && (minKsp > relMin || relMin.IsAny)) {
                    minKsp = relMin;
                }
                if (maxKsp == null || !maxKsp.IsAny && (maxKsp < relMax || relMax.IsAny)) {
                    maxKsp = relMax;
                }
            }
        }

        /// <summary>
        /// <see cref = "IRegistryQuerier.LatestAvailableWithProvides" />
        /// </summary>
        public List<CkanModule> LatestAvailableWithProvides(string module, KspVersionCriteria ksp_version, RelationshipDescriptor relationship_descriptor = null)
        {
            // Calculates a cache of modules which
            // are compatible with the current version of KSP, and then
            // calls the private version below for heavy lifting.
            return LatestAvailableWithProvides(module, ksp_version,
                available_modules.Values.Select(pair => pair.Latest(ksp_version)).Where(mod => mod != null).ToArray(),
                relationship_descriptor);
        }

        /// <summary>
        /// Returns the latest version of a module that can be installed for
        /// the given KSP version. This is a *private* method that assumes
        /// the `available_for_current_version` list has been correctly
        /// calculated. Not for direct public consumption. ;)
        /// </summary>
        private List<CkanModule> LatestAvailableWithProvides(string module, KspVersionCriteria ksp_version,
            IEnumerable<CkanModule> available_for_current_version, RelationshipDescriptor relationship_descriptor=null)
        {
            log.DebugFormat("Finding latest available with provides for {0}", module);

            // TODO: Check user's stability tolerance (stable, unstable, testing, etc)

            var modules = new List<CkanModule>();

            try
            {
                // If we can find the module requested for our KSP, use that.
                CkanModule mod = LatestAvailable(module, ksp_version, relationship_descriptor);
                if (mod != null)
                {
                    modules.Add(mod);
                }
            }
            catch (ModuleNotFoundKraken)
            {
                // It's cool if we can't find it, though.
            }

            // Walk through all our available modules, and see if anything
            // provides what we need.

            // Get our candidate module. We can assume this is non-null, as
            // if it *is* null then available_for_current_version is corrupted,
            // and something is terribly wrong.
            foreach (CkanModule candidate in available_for_current_version)
            {
                // Find everything this module provides (for our version of KSP)
                List<string> provides = candidate.provides;

                // If the module has provides, and any of them are what we're looking
                // for, the add it to our list.
                if (provides != null && provides.Any(provided => provided == module))
                {
                    modules.Add(candidate);
                }
            }
            return modules;
        }

        /// <summary>
        /// Returns the specified CkanModule with the version specified,
        /// or null if it does not exist.
        /// <see cref = "IRegistryQuerier.GetModuleByVersion" />
        /// </summary>
        public CkanModule GetModuleByVersion(string ident, ModuleVersion version)
        {
            log.DebugFormat("Trying to find {0} version {1}", ident, version);

            if (!available_modules.ContainsKey(ident))
            {
                return null;
            }

            AvailableModule available = available_modules[ident];
            return available.ByVersion(version);
        }

        /// <summary>
        ///     Register the supplied module as having been installed, thereby keeping
        ///     track of its metadata and files.
        /// </summary>
        public void RegisterModule(CkanModule mod, IEnumerable<string> absolute_files, KSP ksp)
        {
            SealionTransaction();

            // But we also want to keep track of all its files.
            // We start by checking to see if any files are owned by another mod,
            // if so, we abort with a list of errors.

            var inconsistencies = new List<string>();

            // We always work with relative files, so let's get some!
            IEnumerable<string> relative_files = absolute_files.Select(x => ksp.ToRelativeGameDir(x));

            // For now, it's always cool if a module wants to register a directory.
            // We have to flip back to absolute paths to actually test this.
            foreach (string file in relative_files.Where(file => !Directory.Exists(ksp.ToAbsoluteGameDir(file))))
            {
                string owner;
                if (installed_files.TryGetValue(file, out owner))
                {
                    // Woah! Registering an already owned file? Not cool!
                    // (Although if it existed, we should have thrown a kraken well before this.)
                    inconsistencies.Add(
                        string.Format("{0} wishes to install {1}, but this file is registered to {2}",
                            mod.identifier, file, owner
                            ));
                }
            }

            if (inconsistencies.Count > 0)
            {
                throw new InconsistentKraken(inconsistencies);
            }

            // If everything is fine, then we copy our files across. By not doing this
            // in the loop above, we make sure we don't have a half-registered module
            // when we throw our exceptinon.

            // This *will* result in us overwriting who owns a directory, and that's cool,
            // directories aren't really owned like files are. However because each mod maintains
            // its own list of files, we'll remove directories when the last mod using them
            // is uninstalled.
            foreach (string file in relative_files)
            {
                installed_files[file] = mod.identifier;
            }

            // Finally, register our module proper.
            var installed = new InstalledModule(ksp, mod, relative_files);
            installed_modules.Add(mod.identifier, installed);
        }

        /// <summary>
        /// Deregister a module, which must already have its files removed, thereby
        /// forgetting abouts its metadata and files.
        ///
        /// Throws an InconsistentKraken if not all files have been removed.
        /// </summary>
        public void DeregisterModule(KSP ksp, string module)
        {
            SealionTransaction();

            var inconsistencies = new List<string>();

            var absolute_files = installed_modules[module].Files.Select(ksp.ToAbsoluteGameDir);
            // Note, this checks to see if a *file* exists; it doesn't
            // trigger on directories, which we allow to still be present
            // (they may be shared by multiple mods.

            foreach (var absolute_file in absolute_files.Where(File.Exists))
            {
                inconsistencies.Add(string.Format(
                    "{0} is registered to {1} but has not been removed!",
                    absolute_file, module));
            }

            if (inconsistencies.Count > 0)
            {
                // Uh oh, what mess have we got ourselves into now, Inconsistency Kraken?
                throw new InconsistentKraken(inconsistencies);
            }

            // Okay, all the files are gone. Let's clear our metadata.
            foreach (string rel_file in installed_modules[module].Files)
            {
                installed_files.Remove(rel_file);
            }

            // Bye bye, module, it's been nice having you visit.
            installed_modules.Remove(module);
        }

        /// <summary>
        /// Registers the given DLL as having been installed. This provides some support
        /// for pre-CKAN modules.
        ///
        /// Does nothing if the DLL is already part of an installed module.
        /// </summary>
        public void RegisterDll(KSP ksp, string absolute_path)
        {
            SealionTransaction();

            string relative_path = ksp.ToRelativeGameDir(absolute_path);

            string owner;
            if (installed_files.TryGetValue(relative_path, out owner))
            {
                log.InfoFormat(
                    "Not registering {0}, it belongs to {1}",
                    relative_path,
                    owner
                );
                return;
            }

            // http://xkcd.com/208/
            // This regex works great for things like GameData/Foo/Foo-1.2.dll
            Match match = Regex.Match(
                relative_path, @"
                    ^GameData/            # DLLs only live in GameData
                    (?:.*/)?              # Intermediate paths (ending with /)
                    (?<modname>[^.]+)     # Our DLL name, up until the first dot.
                    .*\.dll$              # Everything else, ending in dll
                ",
                RegexOptions.IgnoreCase | RegexOptions.IgnorePatternWhitespace
            );

            string modName = match.Groups["modname"].Value;

            if (modName.Length == 0)
            {
                log.WarnFormat("Attempted to index {0} which is not a DLL", relative_path);
                return;
            }

            log.InfoFormat("Registering {0} from {1}", modName, relative_path);

            // We're fine if we overwrite an existing key.
            installed_dlls[modName] = relative_path;
        }

        /// <summary>
        /// Clears knowledge of all DLLs from the registry.
        /// </summary>
        public void ClearDlls()
        {
            SealionTransaction();
            installed_dlls = new Dictionary<string, string>();
        }

        public void RegisterDlc(string identifier, UnmanagedModuleVersion version)
        {
            _installedDlcModules[identifier] = version;
        }

        public void ClearDlc()
        {
            _installedDlcModules.Clear();
        }

        /// <summary>
        /// <see cref = "IRegistryQuerier.Installed" />
        /// </summary>
        public Dictionary<string, ModuleVersion> Installed(bool withProvides = true)
        {
            var installed = new Dictionary<string, ModuleVersion>();

            // Index our DLLs, as much as we dislike them.
            foreach (var dllinfo in installed_dlls)
            {
                installed[dllinfo.Key] = new UnmanagedModuleVersion(null);
            }

            // Index our provides list, so users can see virtual packages
            if (withProvides)
            {
                foreach (var provided in Provided())
                {
                    installed[provided.Key] = provided.Value;
                }
            }

            // Index our installed modules (which may overwrite the installed DLLs and provides)
            foreach (var modinfo in installed_modules)
            {
                installed[modinfo.Key] = modinfo.Value.Module.version;
            }

            // Index our detected DLC (which overwrites everything)
            foreach (var i in _installedDlcModules)
            {
                installed[i.Key] = i.Value;
            }

            return installed;
        }

        /// <summary>
        /// <see cref = "IRegistryQuerier.InstalledModule" />
        /// </summary>
        public InstalledModule InstalledModule(string module)
        {
            // In theory, someone could then modify the data they get back from
            // this, so we sea-lion just in case.

            SealionTransaction();

            InstalledModule installedModule;
            return installed_modules.TryGetValue(module, out installedModule) ? installedModule : null;
        }

        /// <summary>
        /// Returns a dictionary of provided (virtual) modules, and a
        /// ProvidesVersion indicating what provides them.
        /// </summary>

        // TODO: In the future it would be nice to cache this list, and mark it for rebuild
        // if our installed modules change.
        internal Dictionary<string, ProvidesModuleVersion> Provided()
        {
            var installed = new Dictionary<string, ProvidesModuleVersion>();

            foreach (var modinfo in installed_modules)
            {
                CkanModule module = modinfo.Value.Module;

                // Skip if this module provides nothing.
                if (module.provides == null)
                {
                    continue;
                }

                foreach (string provided in module.provides)
                {
                    installed[provided] = new ProvidesModuleVersion(module.identifier, module.version.ToString());
                }
            }

            return installed;
        }

        /// <summary>
        /// <see cref = "IRegistryQuerier.InstalledVersion" />
        /// </summary>
        public ModuleVersion InstalledVersion(string modIdentifier, bool with_provides=true)
        {
            InstalledModule installedModule;

            // If it's in our DLC registry, return that
            if (_installedDlcModules.ContainsKey(modIdentifier))
            {
                return _installedDlcModules[modIdentifier];
            }

            // If it's genuinely installed, return the details we have.
            if (installed_modules.TryGetValue(modIdentifier, out installedModule))
            {
                return installedModule.Module.version;
            }

            // If it's in our autodetected registry, return that.
            if (installed_dlls.ContainsKey(modIdentifier))
            {
                return new UnmanagedModuleVersion(null);
            }

            // Finally we have our provided checks. We'll skip these if
            // withProvides is false.
            if (!with_provides) return null;

            var provided = Provided();

            ProvidesModuleVersion version;
            return provided.TryGetValue(modIdentifier, out version) ? version : null;
        }

        /// <summary>
        /// <see cref = "IRegistryQuerier.GetInstalledVersion" />
        /// </summary>
        public CkanModule GetInstalledVersion(string mod_identifer)
        {
            InstalledModule installedModule;
            return installed_modules.TryGetValue(mod_identifer, out installedModule) ? installedModule.Module : null;
        }

        /// <summary>
        /// Returns the module which owns this file, or null if not known.
        /// Throws a PathErrorKraken if an absolute path is provided.
        /// </summary>
        public string FileOwner(string file)
        {
            file = KSPPathUtils.NormalizePath(file);

            if (Path.IsPathRooted(file))
            {
                throw new PathErrorKraken(
                    file,
                    "KSPUtils.FileOwner can only work with relative paths."
                );
            }

            string fileOwner;
            return installed_files.TryGetValue(file, out fileOwner) ? fileOwner : null;
        }

        /// <summary>
        /// <see cref="IRegistryQuerier.CheckSanity"/>
        /// </summary>
        public void CheckSanity()
        {
            IEnumerable<CkanModule> installed = from pair in installed_modules select pair.Value.Module;
            SanityChecker.EnforceConsistency(installed, installed_dlls.Keys, _installedDlcModules);
        }

        public List<string> GetSanityErrors()
        {
            var installed = from pair in installed_modules select pair.Value.Module;
            return SanityChecker.ConsistencyErrors(installed, installed_dlls.Keys, _installedDlcModules).ToList();
        }

        /// <summary>
        /// Finds and returns all modules that could not exist without the listed modules installed, including themselves.
        /// Acts recursively.
        /// </summary>
        internal static HashSet<string> FindReverseDependencies(
            IEnumerable<string> modules_to_remove,
            IEnumerable<CkanModule> orig_installed,
            IEnumerable<string> dlls,
            IDictionary<string, UnmanagedModuleVersion> dlc
        )
        {
            while (true)
            {
                // Make our hypothetical install, and remove the listed modules from it.
                HashSet<CkanModule> hypothetical = new HashSet<CkanModule>(orig_installed); // Clone because we alter hypothetical.
                hypothetical.RemoveWhere(mod => modules_to_remove.Contains(mod.identifier));

                log.DebugFormat("Started with {0}, removing {1}, and keeping {2}; our dlls are {3}", string.Join(", ", orig_installed), string.Join(", ", modules_to_remove), string.Join(", ", hypothetical), string.Join(", ", dlls));

                // Find what would break with this configuration.
<<<<<<< HEAD
                // The Values.SelectMany() flattens our list of broken mods.
                var broken = new HashSet<string>(SanityChecker.FindUnmetDependencies(hypothetical, dlls, dlc)
                    .Values.SelectMany(x => x).Select(x => x.identifier));
=======
                var broken = SanityChecker.FindUnsatisfiedDepends(hypothetical, dlls.ToHashSet())
                    .Select(x => x.Key.identifier).ToHashSet();
>>>>>>> 6cfa9bcd

                // If nothing else would break, it's just the list of modules we're removing.
                HashSet<string> to_remove = new HashSet<string>(modules_to_remove);

                if (to_remove.IsSupersetOf(broken))
                {
                    log.DebugFormat("{0} is a superset of {1}, work done", string.Join(", ", to_remove), string.Join(", ", broken));
                    return to_remove;
                }

                // Otherwise, remove our broken modules as well, and recurse.
                broken.UnionWith(to_remove);
                modules_to_remove = broken;
            }
        }

        /// <summary>
        /// Return modules which are dependent on the modules passed in or modules in the return list
        /// </summary>
        public HashSet<string> FindReverseDependencies(IEnumerable<string> modules_to_remove)
        {
            var installed = new HashSet<CkanModule>(installed_modules.Values.Select(x => x.Module));
            return FindReverseDependencies(modules_to_remove, installed, new HashSet<string>(installed_dlls.Keys), _installedDlcModules);
        }

        /// <summary>
        /// Get a dictionary of all mod versions indexed by their downloads' SHA-1 hash.
        /// Useful for finding the mods for a group of files without repeatedly searching the entire registry.
        /// </summary>
        /// <returns>
        /// dictionary[sha1] = {mod1, mod2, mod3};
        /// </returns>
        public Dictionary<string, List<CkanModule>> GetSha1Index()
        {
            var index = new Dictionary<string, List<CkanModule>>();
            foreach (var kvp in available_modules) {
                AvailableModule am = kvp.Value;
                foreach (var kvp2 in am.module_version) {
                    CkanModule mod = kvp2.Value;
                    if (mod.download_hash != null) {
                        if (index.ContainsKey(mod.download_hash.sha1)) {
                            index[mod.download_hash.sha1].Add(mod);
                        } else {
                            index.Add(mod.download_hash.sha1, new List<CkanModule>() {mod});
                        }
                    }
                }
            }
            return index;
        }

    }
}<|MERGE_RESOLUTION|>--- conflicted
+++ resolved
@@ -5,6 +5,7 @@
 using System.Runtime.Serialization;
 using System.Text.RegularExpressions;
 using System.Transactions;
+using CKAN.Extensions;
 using CKAN.Versioning;
 using log4net;
 using Newtonsoft.Json;
@@ -1042,14 +1043,8 @@
                 log.DebugFormat("Started with {0}, removing {1}, and keeping {2}; our dlls are {3}", string.Join(", ", orig_installed), string.Join(", ", modules_to_remove), string.Join(", ", hypothetical), string.Join(", ", dlls));
 
                 // Find what would break with this configuration.
-<<<<<<< HEAD
-                // The Values.SelectMany() flattens our list of broken mods.
-                var broken = new HashSet<string>(SanityChecker.FindUnmetDependencies(hypothetical, dlls, dlc)
-                    .Values.SelectMany(x => x).Select(x => x.identifier));
-=======
-                var broken = SanityChecker.FindUnsatisfiedDepends(hypothetical, dlls.ToHashSet())
+                var broken = SanityChecker.FindUnsatisfiedDepends(hypothetical, dlls.ToHashSet(), dlc)
                     .Select(x => x.Key.identifier).ToHashSet();
->>>>>>> 6cfa9bcd
 
                 // If nothing else would break, it's just the list of modules we're removing.
                 HashSet<string> to_remove = new HashSet<string>(modules_to_remove);
