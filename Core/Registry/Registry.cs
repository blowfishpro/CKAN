using System;
using System.Collections.Generic;
using System.IO;
using System.Linq;
using System.Runtime.Serialization;
using System.Text.RegularExpressions;
using System.Transactions;
using log4net;
using Newtonsoft.Json;

namespace CKAN
{
    /// <summary>
    /// This is the CKAN registry. All the modules that we know about or have installed
    /// are contained in here.
    /// </summary>

    // TODO: It would be *great* for the registry to have a 'dirty' bit, that records if
    // anything has changed. But that would involve catching access to a lot of the data
    // structures we pass back, and we're not doing that yet.

    public class Registry : IEnlistmentNotification, IRegistryQuerier
    {
        [JsonIgnore] private const int LATEST_REGISTRY_VERSION = 3;
        [JsonIgnore] private static readonly ILog log = LogManager.GetLogger(typeof (Registry));

        [JsonProperty] private int registry_version;

        [JsonProperty("sorted_repositories")]
        private SortedDictionary<string, Repository> repositories; // name => Repository

        // TODO: These may be good as custom types, especially those which process
        // paths (and flip from absolute to relative, and vice-versa).
        [JsonProperty] internal Dictionary<string, AvailableModule> available_modules;
        [JsonProperty] private Dictionary<string, string> installed_dlls; // name => path
        [JsonProperty] private Dictionary<string, InstalledModule> installed_modules;
        [JsonProperty] private Dictionary<string, string> installed_files; // filename => module

        [JsonIgnore] private string transaction_backup;

        /// <summary>
        /// Returns all the activated registries, sorted by priority and name
        /// </summary>
        [JsonIgnore] public SortedDictionary<string, Repository> Repositories
        {
            get { return this.repositories; }

            // TODO writable only so it can be initialized, better ideas welcome
            set { this.repositories = value; }
        }

        /// <summary>
        /// Returns all the installed modules
        /// </summary>
        [JsonIgnore] public IEnumerable<InstalledModule> InstalledModules
        {
            get { return installed_modules.Values; }
        }

        /// <summary>
        /// Returns the names of installed DLLs.
        /// </summary>
        [JsonIgnore] public IEnumerable<string> InstalledDlls
        {
            get { return installed_dlls.Keys; }
        }

        #region Registry Upgrades

        [OnDeserialized]
        private void DeSerialisationFixes(StreamingContext context)
        {
            // Our context is our KSP install.
            KSP ksp = (KSP) context.Context;


            // Older registries didn't have the installed_files list, so we create one
            // if absent.

            if (installed_files == null)
            {
                log.Warn("Older registry format detected, adding installed files manifest...");
                ReindexInstalled();
            }

            // If we have no registry version at all, then we're from the pre-release period.
            // We would check for a null here, but ints *can't* be null.
            if (registry_version == 0)
            {
                log.Warn("Older registry format detected, normalising paths...");

                var normalised_installed_files = new Dictionary<string,string>();

                foreach (KeyValuePair<string,string> tuple in installed_files)
                {
                    string path = KSPPathUtils.NormalizePath(tuple.Key);

                    if (Path.IsPathRooted(path))
                    {
                        path = ksp.ToRelativeGameDir(path);
                        normalised_installed_files[path] = tuple.Value;
                    }
                    else
                    {
                        // Already relative.
                        normalised_installed_files[path] = tuple.Value;
                    }
                }

                installed_files = normalised_installed_files;

                // Now update all our module file manifests.

                foreach (InstalledModule module in installed_modules.Values)
                {
                    module.Renormalise(ksp);
                }

                // Our installed dlls have contained relative paths since forever,
                // and the next `ckan scan` will fix them anyway. (We can't scan here,
                // because that needs a registry, and we chicken-egg.)

                log.Warn("Registry upgrade complete");
            }

            // Fix control lock, which previously was indexed with an invalid identifier.
            if (registry_version < 2)
            {
                InstalledModule control_lock_entry;
                const string old_ident = "001ControlLock";
                const string new_ident = "ControlLock";

                if (installed_modules.TryGetValue("001ControlLock", out control_lock_entry))
                {
                    if (ksp == null)
                    {
                        throw new Kraken("Internal bug: No KSP instance provided on registry deserialisation");
                    }

                    log.WarnFormat("Older registry detected. Reindexing {0} as {1}. This may take a moment.", old_ident, new_ident);

                    // Remove old record.
                    installed_modules.Remove(old_ident);

                    // Extract the old module metadata
                    Module control_lock_mod = control_lock_entry.Module;

                    // Change to the correct ident.
                    control_lock_mod.identifier = new_ident;

                    // Prepare to re-index.
                    var new_control_lock_installed = new InstalledModule(
                        ksp,
                        control_lock_mod,
                        control_lock_entry.Files
                    );

                    // Re-insert into registry.
                    installed_modules[new_control_lock_installed.identifier] = new_control_lock_installed;

                    // Re-index files.
                    ReindexInstalled();
                }
            }

            registry_version = LATEST_REGISTRY_VERSION;
        }

        /// <summary>
        /// Rebuilds our master index of installed_files.
        /// Called on registry format updates, but safe to be triggered at any time.
        /// </summary>
        public void ReindexInstalled()
        {
            installed_files = new Dictionary<string, string>();

            foreach (InstalledModule module in installed_modules.Values)
            {
                foreach (string file in module.Files)
                {
                    // Register each file we know about as belonging to the given module.
                    installed_files[file] = module.identifier;
                }
            }
        }

        /// <summary>
        /// Do we what we can to repair/preen the registry.
        /// </summary>
        public void Repair()
        {
            ReindexInstalled();
        }

        #endregion

        #region Constructors

        public Registry(
            Dictionary<string, InstalledModule> installed_modules,
            Dictionary<string, string> installed_dlls,
            Dictionary<string, AvailableModule> available_modules,
            Dictionary<string, string> installed_files,
            SortedDictionary<string, Repository> repositories
            )
        {
            // Is there a better way of writing constructors than this? Srsly?
            this.installed_modules = installed_modules;
            this.installed_dlls = installed_dlls;
            this.available_modules = available_modules;
            this.installed_files = installed_files;
            this.repositories = repositories;
            registry_version = LATEST_REGISTRY_VERSION;
        }

        // If deserialsing, we don't want everything put back directly,
        // thus making sure our version number is preserved, letting us
        // detect registry version upgrades.
        [JsonConstructor]
        private Registry()
        {
        }

        public static Registry Empty()
        {
            return new Registry(
                new Dictionary<string, InstalledModule>(),
                new Dictionary<string, string>(),
                new Dictionary<string, AvailableModule>(),
                new Dictionary<string, string>(),
                new SortedDictionary<string, Repository>()
                );
        }

        #endregion

        #region Transaction Handling

        // We use this to record which transaction we're in.
        private string enlisted_tx;

        // This *doesn't* get called when we get enlisted in a Tx, it gets
        // called when we're about to commit a transaction. We can *probably*
        // get away with calling .Done() here and skipping the commit phase,
        // but I'm not sure if we'd get InDoubt signalling if we did that.
        public void Prepare(PreparingEnlistment preparingEnlistment)
        {
            log.Debug("Registry prepared to commit transaction");

            preparingEnlistment.Prepared();
        }

        public void InDoubt(Enlistment enlistment)
        {
            // In doubt apparently means we don't know if we've committed or not.
            // Since our TxFileMgr treats this as a rollback, so do we.
            log.Warn("Transaction involving registry in doubt.");
            Rollback(enlistment);
        }

        public void Commit(Enlistment enlistment)
        {
            // Hooray! All Tx participants have signalled they're ready.
            // So we're done, and can clear our resources.

            enlisted_tx = null;
            transaction_backup = null;

            enlistment.Done();
            log.Debug("Registry transaction committed");

            // TODO: Should we save to disk at the end of a Tx?
            // TODO: If so, we should abort if we find a save that's while a Tx is in progress?
            //
            // In either case, do we want the registry_manager to be Tx aware?
        }

        public void Rollback(Enlistment enlistment)
        {
            log.Info("Aborted transaction, rolling back in-memory registry changes.");

            // In theory, this should put everything back the way it was, overwriting whatever
            // we had previously.

            var options = new JsonSerializerSettings {ObjectCreationHandling = ObjectCreationHandling.Replace};

            JsonConvert.PopulateObject(transaction_backup, this, options);

            enlisted_tx = null;
            transaction_backup = null;

            enlistment.Done();
        }

        private void SaveState()
        {
            // Hey, you know what's a great way to back-up your own object?
            // JSON. ;)
            transaction_backup = JsonConvert.SerializeObject(this, Formatting.None);
            log.Debug("State saved");
        }

        /// <summary>
        /// "Pardon me, but I couldn't help but overhear you're in a Transaction..."
        ///
        /// Adds our registry to the current transaction. This should be called whenever we
        /// do anything which may dirty the registry.
        /// </summary>
        //
        // http://wondermark.com/1k62/
        private void SealionTransaction()
        {
            if (Transaction.Current != null)
            {
                string current_tx = Transaction.Current.TransactionInformation.LocalIdentifier;

                if (enlisted_tx == null)
                {
                    log.Debug("Pardon me, but I couldn't help overhear you're in a transaction...");
                    Transaction.Current.EnlistVolatile(this, EnlistmentOptions.None);
                    SaveState();
                    enlisted_tx = current_tx;
                }
                else if (enlisted_tx != current_tx)
                {
                    log.Error("CKAN registry does not support nested transactions.");
                    throw new TransactionalKraken("CKAN registry does not support nested transactions.");
                }

                // If we're here, it's a transaction we're already participating in,
                // so do nothing.
            }
        }

        #endregion

        /// <summary>
        /// Clears all available modules from the registry.
        /// </summary>
        public void ClearAvailable()
        {
            SealionTransaction();
            available_modules = new Dictionary<string, AvailableModule>();
        }

        /// <summary>
        /// Mark a given module as available.
        /// </summary>
        public void AddAvailable(CkanModule module)
        {
            SealionTransaction();

            var identifier = module.identifier;
            // If we've never seen this module before, create an entry for it.
            if (! available_modules.ContainsKey(identifier))
            {
                log.DebugFormat("Adding new available module {0}", identifier);
                available_modules[identifier] = new AvailableModule(identifier);
            }

            // Now register the actual version that we have.
            // (It's okay to have multiple versions of the same mod.)

            log.DebugFormat("Available: {0} version {1}", identifier, module.version);
            available_modules[identifier].Add(module);
        }

        /// <summary>
        /// Remove the given module from the registry of available modules.
        /// Does *nothing* if the module was not present to begin with.
        /// </summary>
        public void RemoveAvailable(string identifier, Version version)
        {
            AvailableModule availableModule;
            if (available_modules.TryGetValue(identifier, out availableModule))
            {
                SealionTransaction();
                availableModule.Remove(version);
            }
        }

        /// <summary>
        /// Removes the given module from the registry of available modules.
        /// Does *nothing* if the module was not present to begin with.</summary>
        public void RemoveAvailable(Module module)
        {
            RemoveAvailable(module.identifier, module.version);
        }

        /// <summary>
        /// <see cref="IRegistryQuerier.Available"/>
        /// </summary>
        public List<CkanModule> Available(KSPVersion ksp_version)
        {
            var candidates = new List<string>(available_modules.Keys);
            var compatible = new List<CkanModule>();

            // It's nice to see things in alphabetical order, so sort our keys first.
            candidates.Sort();

            //Cache
            AvailableModule[] modules_for_current_version = available_modules.Values.Where(pair => pair.Latest(ksp_version) != null).ToArray();
            // Now find what we can give our user.
            foreach (string candidate in candidates)
            {
                CkanModule available = LatestAvailable(candidate, ksp_version);

                if (available != null)
                {
                    // we need to check that we can get everything we depend on
                    bool failedDepedency = false;

                    if (available.depends != null)
                    {
                        foreach (RelationshipDescriptor dependency in available.depends)
                        {
                            try
                            {
                                if (LatestAvailableWithProvides(dependency.name, ksp_version, modules_for_current_version).Count == 0)
                                {
                                    failedDepedency = true;
                                    break;
                                }
                            }
                            catch (KeyNotFoundException e)
                            {
                                log.ErrorFormat("Cannot find available version with provides for {0} in registry", dependency.name);
                                throw e;
                            }
                            catch (ModuleNotFoundKraken)
                            {
                                failedDepedency = true;
                                break;
                            }
                        }
                    }

                    if (!failedDepedency)
                    {
                        compatible.Add(available);
                    }
                }
            }

            return compatible;
        }

        /// <summary>
        /// <see cref="IRegistryQuerier.Incompatible"/>
        /// </summary>
        public List<CkanModule> Incompatible(KSPVersion ksp_version)
        {
            var candidates = new List<string>(available_modules.Keys);
            var incompatible = new List<CkanModule>();

            // It's nice to see things in alphabetical order, so sort our keys first.
            candidates.Sort();

            // Now find what we can give our user.
            foreach (string candidate in candidates)
            {
                CkanModule available = LatestAvailable(candidate, ksp_version);

                if (available == null)
                {
                    incompatible.Add(LatestAvailable(candidate, null));
                }
            }

            return incompatible;
        }


        /// <summary>
        /// <see cref = "IRegistryQuerier.LatestAvailable" />
        /// </summary>

        // TODO: Consider making this internal, because practically everything should
        // be calling LatestAvailableWithProvides()
        public CkanModule LatestAvailable(
            string module,
            KSPVersion ksp_version,
            RelationshipDescriptor relationship_descriptor =null)
        {
            log.DebugFormat("Finding latest available for {0}", module);

            // TODO: Check user's stability tolerance (stable, unstable, testing, etc)

            try
            {
                return available_modules[module].Latest(ksp_version,relationship_descriptor);
            }
            catch (KeyNotFoundException)
            {
                throw new ModuleNotFoundKraken(module);
            }
        }



        /// <summary>
        /// <see cref = "IRegistryQuerier.LatestAvailableWithProvides" />
        /// </summary>
        public List<CkanModule> LatestAvailableWithProvides(string module, KSPVersion ksp_version, RelationshipDescriptor relationship_descriptor = null)
        {
            // This public interface calculates a cache of modules which
            // are compatible with the current version of KSP, and then
            // calls the private version below for heavy lifting.
            return LatestAvailableWithProvides(module, ksp_version,
                available_modules.Values.Where(pair => pair.Latest(ksp_version) != null),relationship_descriptor);
        }

        /// <summary>
        /// Returns the latest version of a module that can be installed for
        /// the given KSP version. This is a *private* method that assumes
        /// the `available_for_current_version` list has been correctly
        /// calculated. Not for direct public consumption. ;)
        /// </summary>
        private List<CkanModule> LatestAvailableWithProvides(string module, KSPVersion ksp_version,
            IEnumerable<AvailableModule> available_for_current_version, RelationshipDescriptor relationship_descriptor=null)
        {
            log.DebugFormat("Finding latest available with provides for {0}", module);

            // TODO: Check user's stability tolerance (stable, unstable, testing, etc)

            var modules = new List<CkanModule>();

            try
            {
                // If we can find the module requested for our KSP, use that.
                CkanModule mod = LatestAvailable(module, ksp_version, relationship_descriptor);
                if (mod != null)
                {
                    modules.Add(mod);
                }
            }
            catch (ModuleNotFoundKraken)
            {
                // It's cool if we can't find it, though.
            }

            // Walk through all our available modules, and see if anything
            // provides what we need.

            foreach (AvailableModule available_module in available_for_current_version)
            {
                // Get our candidate module. We can assume this is non-null, as
                // if it *is* null then available_for_current_version is corrupted,
                // and something is terribly wrong.
                CkanModule candidate = available_module.Latest(ksp_version);

                // Find everything this module provides (for our version of KSP)
                List<string> provides = candidate.provides;

                // If the module has provides, and any of them are what we're looking
                // for, the add it to our list.
                if (provides != null && provides.Any(provided => provided == module))
                {
                    modules.Add(candidate);
                }
            }
            return modules;
        }

        /// <summary>
<<<<<<< HEAD
        /// <see cref = "IRegistryQuerier.GetModuleByVersion" />
=======
        /// Returns the specified CkanModule with the version specified,
        /// or null if it does not exist.
        /// </summary>
        public CkanModule GetModuleByVersion(string ident, string version)
        {
            return GetModuleByVersion(ident, new Version(version));
        }

        /// <summary>
        /// Returns the specified CkanModule with the version specified,
        /// or null if it does not exist.
>>>>>>> 5a23d023
        /// </summary>
        public CkanModule GetModuleByVersion(string ident, Version version)
        {
            log.DebugFormat("Trying to find {0} version {1}", ident, version);

            if (!available_modules.ContainsKey(ident))
            {
                return null;
            }

            AvailableModule available = available_modules[ident];
            return available.ByVersion(version);
        }

        /// <summary>
        ///     Register the supplied module as having been installed, thereby keeping
        ///     track of its metadata and files.
        /// </summary>
        public void RegisterModule(Module mod, IEnumerable<string> absolute_files, KSP ksp)
        {
            SealionTransaction();

            // But we also want to keep track of all its files.
            // We start by checking to see if any files are owned by another mod,
            // if so, we abort with a list of errors.

            var inconsistencies = new List<string>();

            // We always work with relative files, so let's get some!
            IEnumerable<string> relative_files = absolute_files.Select(x => ksp.ToRelativeGameDir(x));

            // For now, it's always cool if a module wants to register a directory.
            // We have to flip back to absolute paths to actually test this.
            foreach (string file in relative_files.Where(file => !Directory.Exists(ksp.ToAbsoluteGameDir(file))))
            {
                string owner;
                if (installed_files.TryGetValue(file, out owner))
                {
                    // Woah! Registering an already owned file? Not cool!
                    // (Although if it existed, we should have thrown a kraken well before this.)
                    inconsistencies.Add(
                        string.Format("{0} wishes to install {1}, but this file is registered to {2}",
                            mod.identifier, file, owner
                            ));
                }
            }

            if (inconsistencies.Count > 0)
            {
                throw new InconsistentKraken(inconsistencies);
            }

            // If everything is fine, then we copy our files across. By not doing this
            // in the loop above, we make sure we don't have a half-registered module
            // when we throw our exceptinon.

            // This *will* result in us overwriting who owns a directory, and that's cool,
            // directories aren't really owned like files are. However because each mod maintains
            // its own list of files, we'll remove directories when the last mod using them
            // is uninstalled.
            foreach (string file in relative_files)
            {
                installed_files[file] = mod.identifier;
            }

            // Finally, register our module proper.
            var installed = new InstalledModule(ksp, mod, relative_files);
            installed_modules.Add(mod.identifier, installed);
        }

        /// <summary>
        /// Deregister a module, which must already have its files removed, thereby
        /// forgetting abouts its metadata and files.
        ///
        /// Throws an InconsistentKraken if not all files have been removed.
        /// </summary>
        public void DeregisterModule(KSP ksp, string module)
        {
            SealionTransaction();

            var inconsistencies = new List<string>();

            var absolute_files = installed_modules[module].Files.Select(ksp.ToAbsoluteGameDir);
            // Note, this checks to see if a *file* exists; it doesn't
            // trigger on directories, which we allow to still be present
            // (they may be shared by multiple mods.

            foreach (var absolute_file in absolute_files.Where(File.Exists))
            {
                inconsistencies.Add(string.Format(
                    "{0} is registered to {1} but has not been removed!",
                    absolute_file, module));
            }

            if (inconsistencies.Count > 0)
            {
                // Uh oh, what mess have we got ourselves into now, Inconsistency Kraken?
                throw new InconsistentKraken(inconsistencies);
            }

            // Okay, all the files are gone. Let's clear our metadata.
            foreach (string rel_file in installed_modules[module].Files)
            {
                installed_files.Remove(rel_file);
            }

            // Bye bye, module, it's been nice having you visit.
            installed_modules.Remove(module);
        }

        /// <summary>
        /// Registers the given DLL as having been installed. This provides some support
        /// for pre-CKAN modules.
        ///
        /// Does nothing if the DLL is already part of an installed module.
        /// </summary>
        public void RegisterDll(KSP ksp, string absolute_path)
        {
            SealionTransaction();

            string relative_path = ksp.ToRelativeGameDir(absolute_path);

            string owner;
            if (installed_files.TryGetValue(relative_path, out owner))
            {
                log.InfoFormat(
                    "Not registering {0}, it belongs to {1}",
                    relative_path,
                    owner
                );
                return;
            }

            // http://xkcd.com/208/
            // This regex works great for things like GameData/Foo/Foo-1.2.dll
            Match match = Regex.Match(
                relative_path, @"
                    ^GameData/            # DLLs only live in GameData
                    (?:.*/)?              # Intermediate paths (ending with /)
                    (?<modname>[^.]+)     # Our DLL name, up until the first dot.
                    .*\.dll$              # Everything else, ending in dll
                ",
                RegexOptions.IgnoreCase | RegexOptions.IgnorePatternWhitespace
            );

            string modName = match.Groups["modname"].Value;

            if (modName.Length == 0)
            {
                log.WarnFormat("Attempted to index {0} which is not a DLL", relative_path);
                return;
            }

            log.InfoFormat("Registering {0} from {1}", modName, relative_path);

            // We're fine if we overwrite an existing key.
            installed_dlls[modName] = relative_path;
        }

        /// <summary>
        /// Clears knowledge of all DLLs from the registry.
        /// </summary>
        public void ClearDlls()
        {
            SealionTransaction();
            installed_dlls = new Dictionary<string, string>();
        }

        /// <summary>
        /// <see cref = "IRegistryQuerier.Installed" />
        /// </summary>
        public Dictionary<string, Version> Installed(bool withProvides = true)
        {
            var installed = new Dictionary<string, Version>();

            // Index our DLLs, as much as we dislike them.
            foreach (var dllinfo in installed_dlls)
            {
                installed[dllinfo.Key] = new DllVersion();
            }

            // Index our provides list, so users can see virtual packages
            if (withProvides)
            {
                foreach (var provided in Provided())
                {
                    installed[provided.Key] = provided.Value;
                }
            }

            // Index our installed modules (which may overwrite the installed DLLs and provides)
            foreach (var modinfo in installed_modules)
            {
                installed[modinfo.Key] = modinfo.Value.Module.version;
            }

            return installed;
        }

        /// <summary>
        /// <see cref = "IRegistryQuerier.InstalledModule" />
        /// </summary>
        public InstalledModule InstalledModule(string module)
        {
            // In theory, someone could then modify the data they get back from
            // this, so we sea-lion just in case.

            SealionTransaction();

            InstalledModule installedModule;
            return installed_modules.TryGetValue(module, out installedModule) ? installedModule : null;
        }

        /// <summary>
        /// Returns a dictionary of provided (virtual) modules, and a
        /// ProvidesVersion indicating what provides them.
        /// </summary>

        // TODO: In the future it would be nice to cache this list, and mark it for rebuild
        // if our installed modules change.
        internal Dictionary<string, ProvidesVersion> Provided()
        {
            var installed = new Dictionary<string, ProvidesVersion>();

            foreach (var modinfo in installed_modules)
            {
                Module module = modinfo.Value.Module;

                // Skip if this module provides nothing.
                if (module.provides == null)
                {
                    continue;
                }

                foreach (string provided in module.provides)
                {
                    installed[provided] = new ProvidesVersion(module.identifier);
                }
            }

            return installed;
        }

        /// <summary>
        /// <see cref = "IRegistryQuerier.InstalledVersion" />
        /// </summary>
        public Version InstalledVersion(string modIdentifier, bool with_provides=true)
        {
            InstalledModule installedModule;

            // If it's genuinely installed, return the details we have.
            if (installed_modules.TryGetValue(modIdentifier, out installedModule))
            {
                return installedModule.Module.version;
            }

            // If it's in our autodetected registry, return that.
            if (installed_dlls.ContainsKey(modIdentifier))
            {
                return new DllVersion();
            }

            // Finally we have our provided checks. We'll skip these if
            // withProvides is false.
            if (!with_provides) return null;

            var provided = Provided();

            ProvidesVersion version;
            return provided.TryGetValue(modIdentifier, out version) ? version : null;
        }

        /// <summary>
        /// <see cref = "IRegistryQuerier.GetInstalledVersion" />
        /// </summary>
        public Module GetInstalledVersion(string mod_identifer)
        {
            InstalledModule installedModule;
            return installed_modules.TryGetValue(mod_identifer, out installedModule) ? installedModule.Module : null;
        }

        /// <summary>
        /// Returns the module which owns this file, or null if not known.
        /// Throws a PathErrorKraken if an absolute path is provided.
        /// </summary>
        public string FileOwner(string file)
        {
            file = KSPPathUtils.NormalizePath(file);

            if (Path.IsPathRooted(file))
            {
                throw new PathErrorKraken(
                    file,
                    "KSPUtils.FileOwner can only work with relative paths."
                );
            }

            string fileOwner;
            return installed_files.TryGetValue(file, out fileOwner) ? fileOwner : null;
        }

        /// <summary>
        /// <see cref="IRegistryQuerier.CheckSanity"/>
        /// </summary>
        public void CheckSanity()
        {
            IEnumerable<Module> installed = from pair in installed_modules select pair.Value.Module;
            SanityChecker.EnforceConsistency(installed, installed_dlls.Keys);
        }

        /// <summary>
        /// Finds and returns all modules that could not exist without the listed modules installed, including themselves.
        /// Acts recursively.
        /// </summary>
        internal static HashSet<string> FindReverseDependencies(IEnumerable<string> modules_to_remove, IEnumerable<Module> orig_installed, IEnumerable<string> dlls)
        {
            while (true)
            {
                // Make our hypothetical install, and remove the listed modules from it.
                HashSet<Module> hypothetical = new HashSet<Module>(orig_installed); // Clone because we alter hypothetical.
                hypothetical.RemoveWhere(mod => modules_to_remove.Contains(mod.identifier));

                log.DebugFormat("Started with {0}, removing {1}, and keeping {2}; our dlls are {3}", string.Join(", ", orig_installed), string.Join(", ", modules_to_remove), string.Join(", ", hypothetical), string.Join(", ", dlls));

                // Find what would break with this configuration.
                // The Values.SelectMany() flattens our list of broken mods.
                var broken = new HashSet<string>(SanityChecker.FindUnmetDependencies(hypothetical, dlls)
                    .Values.SelectMany(x => x).Select(x => x.identifier));

                // If nothing else would break, it's just the list of modules we're removing.
                HashSet<string> to_remove = new HashSet<string>(modules_to_remove);

                if (to_remove.IsSupersetOf(broken))
                {
                    log.DebugFormat("{0} is a superset of {1}, work done", string.Join(", ", to_remove), string.Join(", ", broken));
                    return to_remove;
                }

                // Otherwise, remove our broken modules as well, and recurse.
                broken.UnionWith(to_remove);
                modules_to_remove = broken;
            }
        }

        /// <summary>
        /// Return modules which are dependent on the modules passed in or modules in the return list
        /// </summary>
        public HashSet<string> FindReverseDependencies(IEnumerable<string> modules_to_remove)
        {
            var installed = new HashSet<Module>(installed_modules.Values.Select(x => x.Module));
            return FindReverseDependencies(modules_to_remove, installed, new HashSet<string>(installed_dlls.Keys));
        }
    }
}<|MERGE_RESOLUTION|>--- conflicted
+++ resolved
@@ -563,21 +563,9 @@
         }
 
         /// <summary>
-<<<<<<< HEAD
-        /// <see cref = "IRegistryQuerier.GetModuleByVersion" />
-=======
         /// Returns the specified CkanModule with the version specified,
         /// or null if it does not exist.
-        /// </summary>
-        public CkanModule GetModuleByVersion(string ident, string version)
-        {
-            return GetModuleByVersion(ident, new Version(version));
-        }
-
-        /// <summary>
-        /// Returns the specified CkanModule with the version specified,
-        /// or null if it does not exist.
->>>>>>> 5a23d023
+        /// <see cref = "IRegistryQuerier.GetModuleByVersion" />
         /// </summary>
         public CkanModule GetModuleByVersion(string ident, Version version)
         {
