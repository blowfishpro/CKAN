--- conflicted
+++ resolved
@@ -15,22 +15,14 @@
 
         private readonly JObject _json;
 
-<<<<<<< HEAD
-        public string Identifier { get { return (string)_json["identifier"]; } }
-        public RemoteRef Kref { get; private set; }
-        public RemoteRef Vref { get; private set; }
-        public ModuleVersion SpecVersion { get; private set; }
-        public ModuleVersion Version { get; private set; }
-        public Uri Download { get; private set; }
-=======
+        // FIXME: Alignment
         public string    Identifier      { get { return (string)_json["identifier"]; } }
         public RemoteRef Kref            { get; private set; }
         public RemoteRef Vref            { get; private set; }
-        public Version   SpecVersion     { get; private set; }
-        public Version   Version         { get; private set; }
+        public ModuleVersion   SpecVersion     { get; private set; }
+        public ModuleVersion   Version         { get; private set; }
         public Uri       Download        { get; private set; }
         public DateTime? RemoteTimestamp { get; private set; }
->>>>>>> 6cfa9bcd
 
         public Metadata(JObject json)
         {
