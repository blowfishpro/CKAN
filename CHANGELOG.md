# Change Log

All notable changes to this project will be documented in this file.

## Unreleased

### Bugfixes

- [GUI/CLI] Replace /n with /r/n in text messages, replaced CKAN-meta/issues links (#1846 by: DinCahill; reviewed: politas)
- [GUI] Fix FIPS-mode exceptions on Domain-connected Windows PCs (#1845 by: politas, #1850 by: ayan4m1; reviewed: politas)
- [All] Refactoring variables per project guidelines, Add Report Issue link in Help Menu, make SafeAdd safer, cleanup some Doco wording (#1849 by: ayan4m1; reviewed: politas)
- [GUI] Resize KSP Version Label to keep in window (#1837 by; Telanor, #1854 by: politas; reviewed: ayan4m1)

### Features

- [GUI] Add Back and Forward buttons to the GUI to jump to selected mods (#1841 by: b-w; reviewed: politas)
- [NetKAN] GitHub Transformer now extracts the repository name and transforms it to a usable ckan name (#1613 by: Olympic1; reviewed: pjf)
- [GUI] Don't show suggested/recommended for mods that can't be installed (#1427 by: Postremus; reviewed: politas)
<<<<<<< HEAD
- [Core] Remove empty directories when uninstalling mods (#1873 by: politas; reviewed ayan4m1)
=======
- [Core] Users are less able to run two copies of CKAN at the same time. (#1265 by: mgsdk, #1357 by pjf, #1828 by politas; reviewed: ayan4m1)
>>>>>>> 28f70e9a

## v1.18.1

### Bugfixes

- [CLI] Improve legend on `ckan list` functionality. (#1664 by: politas; reviewed: pjf)
- [Core] Workaround string.Format() bug in old Mono versions (#1784 by: dbent, reviewed postremus)

### Features

- [CLI] `ckan.exe ksp list` now prints its output as a table and includes the version of the installation and its default status. (#1656 by: dbent; reviewed: pjf)
- [GUI] Auto-updater shows download progress (#1692 by: trakos, #1359 Postremus; reviewed: politas)
- [GUI] About dialog pointing to new CKAN thread on forums (#1824 by: politas)
- [GUI] Ignore ksp instances if we are launching the gui anyway (#1809 by: Postremus; reviewed: politas)

### Internal

- [Build] Travis/Build: Prevent mozroots from asking for human input (#1825 by pjf; reviewed: politas)

## v1.18.0

### Bugfixes

- [Core] In certain cases a `NullReferenceException` could be produced inside error handling code when processing the registry. (#1700 by: keyspace, reviewed: dbent)
- [GUI] Fix typo in export options. (#1718 by: dandrestor, reviewed: plague006)
- [GUI] Fix unit of measure for download speed. (#1732 by: plague006, reviewed: dbent)
- [Linux] Better menu integration of the CKAN launcher. (#1704 by: reavertm; reviewed: pjf)

### Features

- [Core] `install` stanzas can have an `as` property allowing directories and files to be renamed/moved on installation. (#1728 by: dbent; reviewed: techman83)
- [GUI] Added "filter by description" search box. (#1632 by: politas; reviewed: pjf)
- [CLI] `compare` command now checks positive and negative rather than -1/+1 (#1649 by: dbent; reviewed: Daz)
- [GUI] In windows launch `KSP_x64.exe` by default rather than `KSP.exe`. (#1711 by plague006; reviewed: dbent)
- [Core] Unlicense added to CKAN as an option for mods. (#1737 by plague006; reviewed: techman83)
- [Core] CKAN will now read BuildID.txt for more accurate KSP versions (#1645 by: dbent; reviewed: techman83)

### Internal

- [Multiple] Removed various references and code for processing mods on KerbalStuff. Thank you, Sircmpwn, for providing us with such a great service for so long. (#1615 by: Olympic1; reviewed: pjf)
- [Spec] Updated Spec with the `kind` field which was introduced in v1.6. (#1662,#1597 by: plague006; reviewed: Daz)
- [Spec] ckan.schema now enforces structure of install directives (#1578 by: Zane6888; reviewed: pjf, Daz)
- [Spec] Documented the `x_netkan_github` and `use_source_archive` options in NetKAN files. (#1774 by dbent; reviewed: plague006)
- [Spec] Clarified the `install_to` directive. (#1771 by: politas; reviewed: plague006)
- [Spec] Clarified example of a complete metanetkan file (#1753 by: plague006; reviewed: politas)
- [Spec] Removed stray comma (#1736 by: plague006; reviewed: politas)
- [NetKAN] Catch ValueErrors rather than printing the trace (#1648 by: techman83; reviewed: Daz )
- [NetKAN] Catch `ksp_version` from SpaceDocks newly implemented `game_version` (#1655 by: dbent; reviewed: -)
- [NetKAN] Allow specifying when an override is executed (#1684 by: dbent; fixes: #1674)
- [NetKAN] Redirects to the download file are now resolved when using HTTP $krefs (#1696 by: dbent, reviewed: techman83)
- [NetKAN] Remote AVC files will be used in preference to ones stored in the archive if they have the same version (#1701 by: dbent, reviewed: techman83)
- [NetKAN] Sensible defaults are used when fetching abstract and homepage from github. (#1726,#1723 by: dbent; reviewed: politas)
- [NetKAN] Add Download Attribute Transformer (#1710 by: techman83; reviewed: dbent)
- [NetKAN] Add ksp_version_strict to property sort order (#1722 by: dbent; reviewed: plague006)
- [Docs] Updated `CONTRIBUTING.md` and `README.md` documentation. (#1748 by plague006; reviewed: politas)
- [Build] Support for mono 3.2.8 deprecated (#1715 by dbent; reviewed: techman83)
- [Build] Added support for building the CKAN client into a docker container. (#1747 by mathuin; reviewed: pjf)
- [Build] Continuous integration is less susceptible to third-party network errors. (#1782 by pjf; reviewed: techman83)
- [Core] Defend against corrupted KSP version numbers in old registries. (#1781 by pjf; reviewed: politas)
- [Core] Support for upcoming download hash functionality in client. (#1752 by plague006; reviewed: pjf)
- [GUI] Fixed spurious build warning (#1776 by politas; reviewed: pjf)

## v1.16.1

### Bugfixes

- [GUI] The "Not Installed" filter now has a more correct label. (#1573 by: plague006; reviewed: Postremus)
- [GUI] Scrolling of the mod-list no longer requires clicking on the list after start-up. (#1584 by: ChucklesTheBeard; reviewed: Olympic1)
- [GUI] The GUI now displays repo information as "Source Code" rather than "Github". (#1627 by: politas; reviewed: pjf)

### Features

- [GUI] The export menu now selects "favourites" as default, as that's almost always what people want. (#1609 by: plague006; reviewed: pjf)
- [Core/NetKAN] CKAN will now also work for mods that are hosted on SpaceDock. Use the new `$kref` "spacedock". (#1593 by: Olympic1, Zane6888; reviewed: pjf)
- [Core] CKAN has now an improved version sorting. (#1554 by: distantcam; reviewed: Olympic1)

### Internal

- [General] General code tidy-up. (#1582, #1602 by: ChucklesTheBeard; reviewed: plague006, Olympic1)
- [GUI] Avoidance of a future bug involving how we query users regarding choices. (#1538 by: pjf, RichardLake; reviewed: Postremus)
- [GUI] Fixed mispellings in the word "directory". (#1624 by: tonygambone; reviewed: pjf)
- [Spec] Updated Spec with newer `netkan.exe` features. (#1581 by: dbent; reviewed: Dazpoet)
- [NetKAN] `netkan.exe` now has support for downloading GitHub sources of a release. (#1587 by: dbent; reviewed: Olympic1)
- [NetKAN] `netkan.exe` checks for malformed url's and prevents them from being added to the metadata. (#1580 by: dbent; reviewed: Olympic1)
- [NetKAN] `netkan.exe` will now add all authors listed on SpaceDock (#1600,#1620 by: dbent; reviewed: techman83)
- [Core] Spelling mistake in documentation fixed (#1623 by: Dazpoet; reviewed: pjf)
- [Reporting] Creation of an issues template to help with bug reporting. (#1596 and #1598 by plague006, Shuudoushi; reviewed: Dazpoet, Olympic1)

## v1.16.0

### Bugfixes

- [GUI] CKAN handlers added to `mimeapps.list` in a more cross-platform friendly fashion. (danielrschmidt, #1536)

### Features

- [Core] Better detection of KSP installs in non-standard Steam locations (LarsOL #1444, pjf #1481)
- [Core] `find` and `find_regexp` install directives will match files as well as directories if the `find_matches_files` field is set to `true`. (dbent #1241)
- [Core/GUI] Missing directories in `Ships` will be recreated as needed. (Wetmelon, #1525)
- [Core] Framework added to allow fuzzy version checking, including "you're on your own" comparisons where KSP version checks are disabled. Updated spec to include `ksp_version_strict`, which enforces strict versioning. (pjf #1499)
- [Core] Thumbs subdirectories in `Ships` can now be directly targeted by install stanzas. (Postremus, #1448)

### Internal

- [NetKAN] `netkan.exe` will now sort `conflicts` relationships next to other relationships. (dbent)
- [NetKAN] `netkan.exe` now has much better support for Jenkins CI servers, allowing full automation. (dbent)

## v1.14.3 (Haumea)

### Bugfixes

- [Core] CKAN is more likely to find your KSP install. (McJones, #1480)
- [Core] Uninstalled mods will no longer be reported as upgradeable when another mod provides their fuctionality. (Postremus, #1449)
- [GUI] Installing a `.ckan` virtual mod will crash the client with an NRE less often (Postremus, #1478)
- [GUI] The "Installing mods" tab is now called the "Status log" tab, as it's used for upgrading and removing mods too. (plague006, #1460)
- [GUI] Links to `ckan://` resources under Linux are more likely to be handled correctly. (Postremus, #1434)
- [GUI] Mods upgrades with additional dependencies are better handled and displayed to the user. (Postremus, #1447)

### Features

- [GUI] The CKAN Identifer for each mod is now shown in their metadata panel. (plague006, #1476)
- [GUI] Double-clicking on a filename in the 'Contents' panel now opens the directory containing that file. (Postremus, #1443)
- [GUI] The progress bar now shows the progress of downloading to the cache. (Postremus, #1445)
- [GUI] Mods can now be searched by their CKAN identifier in the name textbox (Postremus, #1475)

### Internal

- [Internal] `Module` and `CkanModule` are finally merged into the same class! (Postremus, #1440)

## v1.14.2 (Makemake)

### Bugfixes

- [GUI] Numerical columns can now be sorted numerically. (Postremus, #1420)
- [GUI] Clicking on rows in suggests, recommends, and requirement pickers now selects the whole row, not just the cell clicked. (Postremus, #1438)

### Features

- [GUI] Updating the list of available mods will no longer clear user selections. (Postremus, #1402)
- [GUI] Mods can be search by abbreviation by typing directly into the modlist, as well as the search bar. (Postremus, #1430)
- [GUI] Mods can be filtered by locally cached status (Postremus, #1426)

### Internal

- [Updater] Checking for updates takes less network resources, and is more resilient to malformed release notes. (Postremus #1410; pjf #1453)
- [Core] We now cache the results of cache look-ups (so you can cache while you cache... faster). (pjf, #1454)

## v1.14.1 (Eris)

### Bugfixes

- [GUI] Re-ordering repositories in the settings panel is more stable. (Postremus, #1431)
- [GUI] Fixed an unhandled exception that could occur when installing metapages via `Install -> From .ckan`. (Postremus, #1436)
- [Core] Less likely to remove essential directories (such as `Ships/*`) if empty. (Postremus, #1405)

### Features

- [All] When installing and uninstalling mods, the mod name and version will be used rather than the internal identifier. (Postremus, #1401)
- [GUI] The GUI changeset screen now provides explanations as to why changes are being made. (Postremus, #1412)

### Internal

- [NetKAN] `netkan.exe` will now report its version and exit if run with the `--version` switch. (pjf, #1415)

## v1.14.0 (Mimas)

### Bugfixes

- [GUI] The CKAN client is less likely to believe that *all* mods are new when auto-updating metadata is enabled. (Postremus, #1369)
- [GUI] The latest CKAN-available version of a mod is always shown in the 'latest' column, even if that mod is not compatible with the installed KSP version. (Postremus, #1396)
- [GUI] Pressing a key with an empty modlist will no longer crash the client. (Postremus, #1329)
- [GUI] The 'mark for update' button no longer highlights when the only upgrade candidates are autodetected mods we can't actually upgrade. (Postremus, #1392)
- [Core] Installing from `.ckan` files (such as exported modlists) is more likely to succeed even when dependencies are complex. (#1337, Postremus)
- [Cmdline] `ckan.exe --verbose` and `ckan.exe --debug` now start the GUI with the appropriate logging mode. (#1403, Postremus)
- [Updater] We'll no longer try to download a CKAN release that hasn't finished building its assets yet. (Postremus, #1397)

### Features

- [GUI] Updates to the text of some buttons, and change the check mark from blue to green. (plague006, #1352)
- [GUI] The main display shows the download size if known. (Postremus, #1399)
- [GUI] Suggested and recommended mods can now be (de)selected with a single click. (martinnj, #1398)
- [GUI] Mods can be searched by their abbreviation, which we generate by taking the first letter of each word in the title. For example, `KIS` will match `Kerbal Inventory System`. (Postremus, #1394)
- [GUI] The side metadata panel and its elements can now be resized. (martinnj, #1378)
- [GUI] Mod filters will no longer reset to 'compatible' each time the client is opened. (Postremus, #1384)
- [GUI] The repository list no longer has weird numbers visible that we only use internally, and may eventually remove. (Postremus, #1393)

### Internal

- [Core] Additional tests against autodetected mods in the RelationshipResolver. (Postremus and pjf, #1226 and #1355)
- [GUI] Removed a spurious warning when building. (pjf, #1343)
- [NetKAN] Reading of information from `.version` files greatly improved, especially when mixing metadata from other sources like github and kerbalstuff. (dbent, #1299)
- [Core] Files can now be installed to `saves/scenarios` using the `Scenarios` target. (pjf, #1360)
- [Spec] Grammar corrections. (Postremus, #1400)
- [NetKAN] Files produced by `netkan.exe` have more stable field ordering. (dbent, #1304)
- [NetKAN] `netkan.exe` can use regexps to manipulate version strings. (dbent, #1321)
- [GUI] Refactoring to remove duplicated code. (Postremus, #1362)

## v1.12.0 (Veil Nebula)

### Bugfixes

- [GUI] Hitting `cancel` is much more likely to actually cancel an install-in-progress (Postremus, #1325)
- [GUI] Fewer crashes when double-clicking on an auto-detected mod (Postremus, #1237)
- [Cmdline] `ckan compare` fails more gracefully when called without arguments (Postremus, #1283)
- [Cmdline] `ckan show` more accurately displays the cached filename (mgsdk, #1266)
- [Core] We fail more gracefully when mod metadata can't be downloaded (Postremus, #1291)

### Features

- [GUI] Installed mods can now be exported as a "favourites list" via `File -> Export Installed Mods`. Imported favourites lists allow the user to choose which mods they get, and will install the latest versions available for the user's version of KSP. (Postremus, #972)
- [GUI] Enter and escape can be used to accept and cancel changes when editing the command-line dialog (Postremus, #1318)
- [GUI] Yes/no dialog boxes have a more user-friendly title (plague006, #1312)
- [GUI] Downloading a file to the cache shows the download in progress, and refreshes the contents viewer when complete (Postremus, #1231)
- [GUI] On first start we always refresh the modlist, with an option to do so each time the CKAN is loaded (Postremus, #1285)
- [Core] KSP instance names now default to the folder in which they're installed (Postremus, #1261)
- [Core] Processing an updated mod list is now faster, and other speed enhancements (Postremus, #1229)
- [Core] Metadata is now downloaded in `.tar.gz` rather than `.zip` format, resulting in much faster downloads (pjf, #1344)
- [Spec] `install_to` can now target `Ships/` subdirectories (dbent, #1243)

### Internal

- [NetKAN] Cached files have more descriptive file extensions (dbent, #1308)
- [NetKAN] A warning is generated if a file without a `.netkan` extension is processed (dbent, #1308)
- [NetKAN] We better handle null values in retrieved metadata (dbent, #1324)
- [NetKAN] Better handling of license strings with leading and trailing spaces (dbent, #1305)
- [Core] We no longer try to use `libcurl` on systems where the .NET web classes are sufficient (dbent, #1294)<|MERGE_RESOLUTION|>--- conflicted
+++ resolved
@@ -16,11 +16,8 @@
 - [GUI] Add Back and Forward buttons to the GUI to jump to selected mods (#1841 by: b-w; reviewed: politas)
 - [NetKAN] GitHub Transformer now extracts the repository name and transforms it to a usable ckan name (#1613 by: Olympic1; reviewed: pjf)
 - [GUI] Don't show suggested/recommended for mods that can't be installed (#1427 by: Postremus; reviewed: politas)
-<<<<<<< HEAD
 - [Core] Remove empty directories when uninstalling mods (#1873 by: politas; reviewed ayan4m1)
-=======
 - [Core] Users are less able to run two copies of CKAN at the same time. (#1265 by: mgsdk, #1357 by pjf, #1828 by politas; reviewed: ayan4m1)
->>>>>>> 28f70e9a
 
 ## v1.18.1
 
