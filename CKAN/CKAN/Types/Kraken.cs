using System;

namespace CKAN
{
    /// <summary>
    /// Our application exceptions are called Krakens.
    /// </summary>
    public class Kraken : Exception
    {
        public Kraken(string reason = null, Exception inner_exception = null) : base(reason, inner_exception)
        {
        }
    }

    public class FileNotFoundKraken : Kraken
    {
        public string file;

        public FileNotFoundKraken(string file, string reason = null, Exception inner_exception = null) 
            :base(reason, inner_exception)
        {
            this.file = file;
        }
    }

    public class DirectoryNotFoundKraken : Kraken
    {
        public string directory;

        public DirectoryNotFoundKraken(string directory, string reason = null, Exception inner_exception = null)
            :base(reason, inner_exception)
        {
            this.directory = directory;
        }
    }

    /// <summary>
    /// A bad install location was provided.
    /// Valid locations are GameData, GameRoot, Ships, etc.
    /// </summary>
    public class BadInstallLocationKraken : Kraken
    {
        // Okay C#, you really need a keyword in your class declaration that says we call our
        // parent constructors by default. This sort of thing is unacceptable in a modern
        // programming langauge.

        public BadInstallLocationKraken(string reason = null, Exception inner_exception = null) : base(reason, inner_exception)
        {
        }
    }

    public class ModuleNotFoundKraken : Kraken
    {
        public string module;
        public string version;

        // TODO: Is there a way to set the stringify version of this?
        public ModuleNotFoundKraken(string module, string version = null, string reason = null, Exception inner_exception = null)
            :base(reason, inner_exception)
        {
            this.module = module;
            this.version = version;
        }
    }

    public class NotKSPDirKraken : Kraken
    {
        public string path;

        public NotKSPDirKraken(string path, string reason = null, Exception inner_exception = null)
            :base(reason, inner_exception)
        {
            this.path = path;
        }
    }

    public class TransactionalKraken : Kraken
    {
        public TransactionalKraken(string reason = null, Exception inner_exception = null)
            :base(reason,inner_exception)
        {
        }
    }

    /// <summary>
<<<<<<< HEAD
    /// We had bad metadata that resulted in an invalid operation occuring.
    /// For example: a file install stanza that produces no files.
    /// </summary>
    public class BadMetadataKraken : Kraken
    {
        public CkanModule module;

        public BadMetadataKraken(CkanModule module, string reason = null, Exception inner_exception = null)
            :base(reason,inner_exception)
        {
            this.module = module;
        }
    }

}
=======
    /// Thrown if we try to load an incompatible CKAN registry.
    /// </summary>
    public class RegistryVersionNotSupportedKraken : Kraken
    {
        public int requested_version;

        public RegistryVersionNotSupportedKraken(int v, string reason = null, Exception inner_exception = null)
            :base(reason, inner_exception)
        {
            requested_version = v;
        }
    }
}
>>>>>>> 1b10ad7a
<|MERGE_RESOLUTION|>--- conflicted
+++ resolved
@@ -83,7 +83,6 @@
     }
 
     /// <summary>
-<<<<<<< HEAD
     /// We had bad metadata that resulted in an invalid operation occuring.
     /// For example: a file install stanza that produces no files.
     /// </summary>
@@ -98,8 +97,7 @@
         }
     }
 
-}
-=======
+    /// <summary>
     /// Thrown if we try to load an incompatible CKAN registry.
     /// </summary>
     public class RegistryVersionNotSupportedKraken : Kraken
@@ -112,5 +110,4 @@
             requested_version = v;
         }
     }
-}
->>>>>>> 1b10ad7a
+}